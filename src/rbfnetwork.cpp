/*
 * This file is part of the SPLINTER library.
 * Copyright (C) 2012 Bjarne Grimstad (bjarne.grimstad@gmail.com).
 *
 * This Source Code Form is subject to the terms of the Mozilla Public
 * License, v. 2.0. If a copy of the MPL was not distributed with this
 * file, You can obtain one at http://mozilla.org/MPL/2.0/.
*/

#include <serializer.h>
#include "rbfnetwork.h"
#include "linearsolvers.h"
#include "Eigen/SVD"
#include <utilities.h>


namespace SPLINTER
{

RBFNetwork::RBFNetwork(const char *fileName)
    : RBFNetwork(std::string(fileName))
{
}

RBFNetwork::RBFNetwork(const std::string fileName)
    : Function(1)
{
    load(fileName);
}

RBFNetwork::RBFNetwork(const DataTable &samples, RBFType type)
    : RBFNetwork(samples, type, false)
{
}

RBFNetwork::RBFNetwork(const DataTable &samples, RBFType type, bool normalized)
    : Function(samples.getNumVariables()),
      samples(samples),
      normalized(normalized),
      precondition(false),
      numSamples(samples.getNumSamples()),
      type(type)
{
    if (type == RBFType::THIN_PLATE_SPLINE)
    {
        fn = std::shared_ptr<RBF>(new ThinPlateSpline());
    }
    else if (type == RBFType::MULTIQUADRIC)
    {
        fn = std::shared_ptr<RBF>(new Multiquadric());
    }
    else if (type == RBFType::INVERSE_QUADRIC)
    {
        fn = std::shared_ptr<RBF>(new InverseQuadric());
    }
    else if (type == RBFType::INVERSE_MULTIQUADRIC)
    {
        fn = std::shared_ptr<RBF>(new InverseMultiquadric());
    }
    else if (type == RBFType::GAUSSIAN)
    {
        fn = std::shared_ptr<RBF>(new Gaussian());
    }
    else
    {
        fn = std::shared_ptr<RBF>(new ThinPlateSpline());
    }

    /* Want to solve the linear system A*w = b,
     * where w is the vector of weights.
     * NOTE: the system is dense and by default badly conditioned.
     * It should be solved by a specialized solver such as GMRES
     * with preconditioning (e.g. ACBF) as in Matlab.
     * NOTE: Consider trying the Łukaszyk–Karmowski metric (for two variables)
     */
    DenseMatrix A; A.setZero(numSamples, numSamples);
    DenseVector b; b.setZero(numSamples);

    int i=0;
    for (auto it1 = samples.cbegin(); it1 != samples.cend(); ++it1, ++i)
    {
        double sum = 0;
        int j=0;
        for (auto it2 = samples.cbegin(); it2 != samples.cend(); ++it2, ++j)
        {
            double val = fn->eval(dist(*it1, *it2));
            if (val != 0)
            {
                //A.insert(i,j) = val;
                A(i,j) = val;
                sum += val;
            }
        }

        double y = it1->getY();
        if (normalized) b(i) = sum*y;
        else b(i) = y;
    }

    if (precondition)
    {
        // Calcualte precondition matrix P
        DenseMatrix P = computePreconditionMatrix();

        // Preconditioned A and b
        DenseMatrix Ap = P*A;
        DenseMatrix bp = P*b;

        A = Ap;
        b = bp;
    }

    #ifndef NDEBUG
    std::cout << "Computing RBF weights using dense solver." << std::endl;
    #endif // NDEBUG

    // SVD analysis
    Eigen::JacobiSVD<DenseMatrix> svd(A, Eigen::ComputeThinU | Eigen::ComputeThinV);
    auto svals = svd.singularValues();
    double svalmax = svals(0);
    double svalmin = svals(svals.rows()-1);
    double rcondnum = (svalmax <= 0.0 || svalmin <= 0.0) ? 0.0 : svalmin/svalmax;

    #ifndef NDEBUG
    std::cout << "The reciprocal of the condition number is: " << rcondnum << std::endl;
    std::cout << "Largest/smallest singular value: " << svalmax << " / " << svalmin << std::endl;
    #endif // NDEBUG

    // Solve for coefficients/weights
    coefficients = svd.solve(b);

    #ifndef NDEBUG
    // Compute error. If it is used later on, move this statement above the NDEBUG
    double err = (A * coefficients - b).norm() / b.norm();
    std::cout << "Error: " << std::setprecision(10) << err << std::endl;
    #endif // NDEBUG

//    // Alternative solver
//    DenseQR s;
//    bool success = s.solve(A,b,coefficients);
//    assert(success);

    // NOTE: Tried using experimental GMRES solver in Eigen, but it did not work very well.
}

double RBFNetwork::eval(DenseVector x) const
{
<<<<<<< HEAD
    std::vector<double> y;
    for (int i=0; i<x.rows(); i++)
        y.push_back(x(i));
    return eval(y);
}

double RBFNetwork::eval(const std::vector<double> &x) const
{
=======
>>>>>>> a541bd7b
    if (x.size() != numVariables)
        throw Exception("RBFNetwork::eval: Wrong dimension on evaluation point x.");

    auto xv = denseVectorToVector(x);

    double fval, sum = 0, sumw = 0;
    int i = 0;
    for (auto it = samples.cbegin(); it != samples.cend(); ++it, ++i)
    {
        fval = fn->eval(dist(xv, it->getX()));
        sumw += coefficients(i) * fval;
        sum += fval;
    }

    auto ret = sumw;
    if (normalized) ret /= sum;

//    auto basis = evalBasis(x);
//    auto ret2 = coefficients.transpose()*basis;
//    return ret2(0);

    return ret;
//    return normalized ? sumw/sum : sumw;
}

DenseVector RBFNetwork::evalBasis(DenseVector x) const
{
    if (x.size() != numVariables)
        throw Exception("RBFNetwork::evalBasis: Wrong dimension on evaluation point x.");

    auto xv = denseVectorToVector(x);

    int i = 0;
    DenseVector basis(getNumCoefficients());
    for (auto it = samples.cbegin(); it != samples.cend(); ++it, ++i)
        basis(i) = fn->eval(dist(xv, it->getX()));

    if (normalized) basis /= basis.sum();

    return basis;
}

DenseMatrix RBFNetwork::evalJacobian(DenseVector x) const
{
    std::vector<double> x_vec;
    for (unsigned int i = 0; i<x.size(); i++)
        x_vec.push_back(x(i));

    DenseMatrix jac;
    jac.setZero(1, numVariables);

    for (unsigned int i = 0; i < numVariables; i++)
    {
        double sumw = 0;
        double sumw_d = 0;
        double sum = 0;
        double sum_d = 0;

        int j = 0;
        for (auto it = samples.cbegin(); it != samples.cend(); ++it, ++j)
        {
            // Sample
            auto s_vec = it->getX();

            // Distance from sample
            double r = dist(x_vec, s_vec);
            double ri = x_vec.at(i) - s_vec.at(i);

            // Evaluate RBF and its derivative at r
            double f = fn->eval(r);
            double dfdr = fn->evalDerivative(r);

            sum += f;
            sumw += coefficients(j) * f;

            // TODO: check if this assumption is correct
            if (r != 0)
            {
                sum_d += dfdr*ri/r;
                sumw_d += coefficients(j) * dfdr * ri / r;
            }
        }

        if (normalized)
            jac(i) = (sum*sumw_d - sum_d*sumw)/(sum*sum);
        else
            jac(i) = sumw_d;
    }
    return jac;
}

/*
 * Calculate precondition matrix
 * TODO: implement
 */
DenseMatrix RBFNetwork::computePreconditionMatrix() const
{
    return DenseMatrix::Zero(numSamples, numSamples);
}

/*
 * Computes Euclidean distance ||x-y||
 */
double RBFNetwork::dist(std::vector<double> x, std::vector<double> y) const
{
    if (x.size() != y.size())
        throw Exception("RBFNetwork::dist: Cannot measure distance between two points of different dimension");
    double sum = 0.0;
    for (unsigned int i=0; i<x.size(); i++)
        sum += (x.at(i)-y.at(i))*(x.at(i)-y.at(i));
    return std::sqrt(sum);
}

/*
 * Computes Euclidean distance ||x-y||
 */
double RBFNetwork::dist(DataPoint x, DataPoint y) const
{
    return dist(x.getX(), y.getX());
}

bool RBFNetwork::dist_sort(DataPoint x, DataPoint y) const
{
    std::vector<double> zeros(x.getDimX(), 0);
    DataPoint origin(zeros, 0.0);
    double x_dist = dist(x, origin);
    double y_dist = dist(y, origin);
    return (x_dist<y_dist);
}

void RBFNetwork::save(const std::string fileName) const
{
    Serializer s;
    s.serialize(*this);
    s.saveToFile(fileName);
}

void RBFNetwork::load(const std::string fileName)
{
    Serializer s(fileName);
    s.deserialize(*this);
}

const std::string RBFNetwork::getDescription() const {
    std::string description("RadialBasisFunction of type ");
    switch(type) {
    case RBFType::GAUSSIAN:
        description.append("Gaussian");
        break;
    case RBFType::INVERSE_MULTIQUADRIC:
        description.append("Inverse multiquadric");
        break;
    case RBFType::INVERSE_QUADRIC:
        description.append("Inverse quadric");
        break;
    case RBFType::MULTIQUADRIC:
        description.append("Multiquadric");
        break;
    case RBFType::THIN_PLATE_SPLINE:
        description.append("Thin plate spline");
        break;
    default:
        description.append("Error: Unknown!");
        break;
    }

    return description;
}

} // namespace SPLINTER<|MERGE_RESOLUTION|>--- conflicted
+++ resolved
@@ -145,17 +145,6 @@
 
 double RBFNetwork::eval(DenseVector x) const
 {
-<<<<<<< HEAD
-    std::vector<double> y;
-    for (int i=0; i<x.rows(); i++)
-        y.push_back(x(i));
-    return eval(y);
-}
-
-double RBFNetwork::eval(const std::vector<double> &x) const
-{
-=======
->>>>>>> a541bd7b
     if (x.size() != numVariables)
         throw Exception("RBFNetwork::eval: Wrong dimension on evaluation point x.");
 
