--- conflicted
+++ resolved
@@ -3,11 +3,7 @@
 #### Important
 - Add facilities for assessing model accuracy (MSE, cross-validation, etc.)
 - Finish implementation of operator== overloads in operator_overloads.cpp
-<<<<<<< HEAD
 - Add Python interface (2 and 3?)  (Investigate if a single C interface may be used by both Python and MatLab)
-=======
-- Extract symbolic function functionality into its own project
->>>>>>> 567d3742
 
 #### Normal
 - Improve constructors of BSpline
